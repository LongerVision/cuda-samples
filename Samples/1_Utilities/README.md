# 1. Utilities


### [bandwidthTest](./bandwidthTest)
This is a simple test program to measure the memcopy bandwidth of the GPU and memcpy bandwidth across PCI-e. This test application is capable of measuring device to device copy bandwidth, host to device copy bandwidth for pageable and page-locked memory, and device to host copy bandwidth for pageable and page-locked memory.

### [deviceQuery](./deviceQuery)
This sample enumerates the properties of the CUDA devices present in the system.

### [deviceQueryDrv](./deviceQueryDrv)
This sample enumerates the properties of the CUDA devices present using CUDA Driver API calls

### [topologyQuery](./topologyQuery)
<<<<<<< HEAD
A simple example on how to query the topology of a system with multiple GPU
=======
A simple example on how to query the topology of a system with multiple GPU
>>>>>>> 94765c15
<|MERGE_RESOLUTION|>--- conflicted
+++ resolved
@@ -11,8 +11,4 @@
 This sample enumerates the properties of the CUDA devices present using CUDA Driver API calls
 
 ### [topologyQuery](./topologyQuery)
-<<<<<<< HEAD
-A simple example on how to query the topology of a system with multiple GPU
-=======
-A simple example on how to query the topology of a system with multiple GPU
->>>>>>> 94765c15
+A simple example on how to query the topology of a system with multiple GPU